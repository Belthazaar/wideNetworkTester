--- conflicted
+++ resolved
@@ -1,18 +1,14 @@
 #!/bin/bash
 
-<<<<<<< HEAD
-=======
-# bash
->>>>>>> 67583260
+
 OUT_FILE=/mixtt/ixpman_files/output.txt
 
 service openvswitch-switch start &> $OUT_FILE
 ovs-vsctl set-manager ptcp:6640 &>> $OUT_FILE
 
-<<<<<<< HEAD
+
 # bash
-=======
->>>>>>> 67583260
+
 faucet &>> $OUT_FILE &
 
 sleep 2
@@ -27,4 +23,4 @@
 cd ixpman_files
 python3 parser.py 2>&1 | tee -a $OUT_FILE
 NOW=`date +%Y_%m_%d_%H_%M_%S`
-cp output.txt logs/output_$NOW.log+cp output.txt logs/output_$NOW.log
